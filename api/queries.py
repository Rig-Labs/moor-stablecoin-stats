# GraphQL queries for Moor Analytics

TOTAL_SUPPLY_QUERY = """
    query {
        USDM_TotalSupplyEvent(
            order_by: {timestamp: asc}
        ) {
            amount
            timestamp
        }
    }
"""

MINT_BURN_QUERIES = {
    "mint": """
        query {
<<<<<<< HEAD
            USD_Mint(
=======
            USDM_Mint(
>>>>>>> 500be7da
                order_by: {timestamp: asc}
            ) {
                amount
                timestamp
            }
        }
    """,
    "burn": """
        query {
            USDM_Burn(
                order_by: {timestamp: asc}
            ) {
                amount
                timestamp
            }
        }
    """
}

TROVE_EVENTS_QUERY = """
    query {
        open: BorrowOperations_OpenTroveEvent(order_by: {timestamp: asc}) {
            identity
            asset
            timestamp
        }
        close: BorrowOperations_CloseTroveEvent(order_by: {timestamp: asc}) {
            identity
            asset
            timestamp
        }
        liquidation_full: TroveManager_TroveFullLiquidationEvent(order_by: {timestamp: asc}) {
            identity
            asset
            timestamp
        }
    }
"""

<<<<<<< HEAD
=======
MOOR_STAKING_QUERY = """
    query {
        stakes: MoorStaking_StakeEvent(order_by: {timestamp: asc}) {
            amount
            timestamp
        }
        unstakes: MoorStaking_UnstakeEvent(order_by: {timestamp: asc}) {
            amount
            timestamp
        }
    }
"""

>>>>>>> 500be7da
STABILITY_POOL_QUERY = """
    query {
        deposits: StabilityPool_ProvideToStabilityPoolEvent(order_by: {timestamp: asc}) {
            amount
            timestamp
        }
        withdrawals: StabilityPool_WithdrawFromStabilityPoolEvent(order_by: {timestamp: asc}) {
            amount
            timestamp
        }
    }
"""

REDEMPTION_QUERY = """
    query {
        TroveManager_RedemptionEvent(order_by: {timestamp: asc}) {
            asset
            usdm_amount
            collateral_amount
            collateral_price
            timestamp
        }
    }
"""

LIQUIDATION_QUERY = """
    query {
        full: TroveManager_TroveFullLiquidationEvent(order_by: {timestamp: asc}) {
            asset
            debt
            collateral
            timestamp
        }
        partial: TroveManager_TrovePartialLiquidationEvent(order_by: {timestamp: asc}) {
            asset
            remaining_debt
            remaining_collateral
            timestamp
        }
    }
""" <|MERGE_RESOLUTION|>--- conflicted
+++ resolved
@@ -14,11 +14,7 @@
 MINT_BURN_QUERIES = {
     "mint": """
         query {
-<<<<<<< HEAD
-            USD_Mint(
-=======
             USDM_Mint(
->>>>>>> 500be7da
                 order_by: {timestamp: asc}
             ) {
                 amount
@@ -58,8 +54,6 @@
     }
 """
 
-<<<<<<< HEAD
-=======
 MOOR_STAKING_QUERY = """
     query {
         stakes: MoorStaking_StakeEvent(order_by: {timestamp: asc}) {
@@ -73,7 +67,6 @@
     }
 """
 
->>>>>>> 500be7da
 STABILITY_POOL_QUERY = """
     query {
         deposits: StabilityPool_ProvideToStabilityPoolEvent(order_by: {timestamp: asc}) {
